--- conflicted
+++ resolved
@@ -15,11 +15,7 @@
     "next": "14.2.15",
     "react": "18.3.1",
     "react-dom": "18.3.1",
-<<<<<<< HEAD
-    "tailwind-merge": "^2.5.3",
-=======
     "tailwind-merge": "^2.5.4",
->>>>>>> 4f5b5ea5
     "tailwindcss-animate": "^1.0.7",
     "web-push": "^3.6.7"
   },
