--- conflicted
+++ resolved
@@ -20,10 +20,6 @@
         <Filters />
       </div>
 
-<<<<<<< HEAD
-      {/* <SendNotification /> */}
-=======
->>>>>>> b4bdb890
       <ProposalsTable searchParams={searchParams} />
     </div>
   );
