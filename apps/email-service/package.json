{
  "name": "@proposalsapp/email-service",
  "version": "1.0.0",
  "dependencies": {
    "@proposalsapp/db": "1.0.0",
    "@proposalsapp/emails": "1.0.0",
    "axios": "^1.9.0",
    "dotenv": "^16.5.0",
    "express": "^5.1.0",
    "node-cron": "^4.1.0"
  },
  "devDependencies": {
    "@testcontainers/postgresql": "^11.0.3",
    "@tsconfig/recommended": "^1.0.8",
    "@types/dotenv": "^8.2.3",
    "@types/express": "^5.0.3",
    "@types/node-cron": "^3.0.11",
    "@types/supertest": "^6.0.3",
    "@vitest/coverage-v8": "^3.2.3",
    "supertest": "^7.1.1",
<<<<<<< HEAD
    "tsx": "^4.20.3",
=======
    "testcontainers": "^11.0.3",
    "tsx": "^4.20.2",
>>>>>>> 6460d523
    "typescript": "^5.8.3",
    "vitest": "^3.2.3"
  },
  "main": "./src/index.ts",
  "scripts": {
    "build": "tsc --build",
    "start": "tsx src/index.ts",
    "test": "vitest",
    "test:coverage": "vitest run --coverage"
  },
  "type": "module"
}<|MERGE_RESOLUTION|>--- conflicted
+++ resolved
@@ -18,12 +18,8 @@
     "@types/supertest": "^6.0.3",
     "@vitest/coverage-v8": "^3.2.3",
     "supertest": "^7.1.1",
-<<<<<<< HEAD
-    "tsx": "^4.20.3",
-=======
     "testcontainers": "^11.0.3",
     "tsx": "^4.20.2",
->>>>>>> 6460d523
     "typescript": "^5.8.3",
     "vitest": "^3.2.3"
   },
