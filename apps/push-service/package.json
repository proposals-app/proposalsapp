{
  "name": "@proposalsapp/push-service",
  "version": "1.0.0",
  "type": "module",
  "main": "./src/index.ts",
  "scripts": {
    "build": "tsc --build",
    "start": "tsx src/index.ts"
  },
  "dependencies": {
    "@proposalsapp/db": "*",
    "axios": "^1.7.7",
    "dotenv": "^16.4.5",
<<<<<<< HEAD
    "express": "^4.21.0",
=======
    "express": "^4.21.1",
    "node-cron": "^3.0.3",
>>>>>>> 4f5b5ea5
    "web-push": "^3.6.7"
  },
  "devDependencies": {
    "@tsconfig/recommended": "^1.0.7",
    "@types/dotenv": "^8.2.0",
    "@types/express": "^5.0.0",
    "@types/node-cron": "^3.0.11",
    "@types/web-push": "3.6.3",
    "tsx": "^4.19.1",
    "typescript": "^5.6.3"
  }
}<|MERGE_RESOLUTION|>--- conflicted
+++ resolved
@@ -11,12 +11,8 @@
     "@proposalsapp/db": "*",
     "axios": "^1.7.7",
     "dotenv": "^16.4.5",
-<<<<<<< HEAD
-    "express": "^4.21.0",
-=======
     "express": "^4.21.1",
     "node-cron": "^3.0.3",
->>>>>>> 4f5b5ea5
     "web-push": "^3.6.7"
   },
   "devDependencies": {
